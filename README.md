--- conflicted
+++ resolved
@@ -99,11 +99,7 @@
     # Edit .env and set PERPLEXITY_API_KEY=your_real_key
     ```
 
-<<<<<<< HEAD
-    > The server reads `PERPLEXITY_API_KEY` from the environment. When you import this project into Smithery the **Environment** panel already includes an input for `PERPLEXITY_API_KEY`, so you can leave `.env` out of the repository and just paste your token into that field (see the [Hosted Deployment Guide](docs/hosted-deployment.md#adding-your-perplexity-api-key)). Smithery's official [hosted deployment walkthrough](https://smithery.ai/docs/deploy/hosted) also shows exactly where the field appears if you need UI context.
-=======
     > The server reads `PERPLEXITY_API_KEY` from the environment. When you import this project into Smithery the **Environment** panel already includes an input for `PERPLEXITY_API_KEY`, so you can leave `.env` out of the repository and just paste your token into that field (see the [Hosted Deployment Guide](docs/hosted-deployment.md#adding-your-perplexity-api-key)).
->>>>>>> 9fbd719c
 
 4.  Build the project:
 
@@ -169,13 +165,6 @@
 
 Looking to publish the server on a managed platform such as Smithery? Follow the step-by-step [Hosted Deployment Guide](docs/hosted-deployment.md) for build, environment, and troubleshooting tips tailored to Smithery's "Hosted" runtime.
 
-<<<<<<< HEAD
-> **Do I need to delete the auth code when hosting on Smithery?** No. Leave the built-in authentication helpers in place and simply keep `MCP_AUTH_MODE=none` (the default). Smithery's scanner and hosted runtime expect the endpoint to answer without a bearer token, while the auth modules remain available if you later self-host behind JWT or OAuth.
-
-> Tip: When your hosted deployment is running you can visit the `/` or `/mcp` path in a browser to see a small status page explaining how to connect with an MCP client. JSON responses only appear after a client opens a session with a POST `initialize` call.
-
-=======
->>>>>>> 9fbd719c
 ## Tools
 
 The Perplexity MCP Server provides two primary tools for interacting with the Perplexity API.
